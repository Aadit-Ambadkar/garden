--- conflicted
+++ resolved
@@ -39,48 +39,6 @@
     return garden
 
 
-<<<<<<< HEAD
-def publish_garden_metadata(
-    garden: Garden, search_client: SearchClient
-) -> GlobusHTTPResponse:
-    garden_meta = json.loads(garden.expanded_json())
-    gmeta_ingest = {
-        "subject": garden_meta["doi"],
-        "visible_to": ["all_authenticated_users"],
-        "content": garden_meta,
-    }
-
-    publish_result = search_client.create_entry(GARDEN_INDEX_UUID, gmeta_ingest)
-
-    task_result = search_client.get_task(publish_result["task_id"])
-    while not task_result["state"] in {"FAILED", "SUCCESS"}:
-        time.sleep(5)
-        task_result = search_client.get_task(publish_result["task_id"])
-    return task_result
-=======
-def get_remote_garden_by_doi(
-    doi: str, env_vars: dict, search_client: SearchClient
-) -> Garden:
-    query = f'(doi: "{doi}")'
-    try:
-        res = search_client.search(GARDEN_INDEX_UUID, query, advanced=True)
-    except GlobusAPIError as e:
-        raise RemoteGardenException(f"Could not reach index {GARDEN_INDEX_UUID}") from e
-    try:
-        parsed_result = json.loads(res.text)
-        if parsed_result.get("count", 0) < 1:
-            raise RemoteGardenException(f"Could not find garden with doi {doi}")
-        garden_meta = parsed_result["gmeta"][0]["entries"][0]["content"]
-        garden = Garden(**garden_meta)
-    except (ValueError, KeyError, IndexError, ValidationError) as e:
-        raise RemoteGardenException(
-            f"Could not parse search response {res.text}"
-        ) from e
-    garden._env_vars = env_vars
-    garden._set_pipelines_from_remote_metadata(garden_meta["pipelines"])
-    return garden
-
-
 def publish_garden_metadata(garden: Garden, endpoint: str, header: dict) -> None:
     garden_meta = json.loads(garden.expanded_json())
     res = requests.post(
@@ -91,7 +49,6 @@
             f"Request to Garden backend to publish garden failed with error: {res.status_code} {res.json()['message']}."
         )
     return None
->>>>>>> c155d659
 
 
 def search_gardens(query: str, search_client: SearchClient) -> str:
